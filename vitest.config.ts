import react from "@vitejs/plugin-react";
import { vanillaExtractPlugin } from "@vanilla-extract/vite-plugin";
import tsConfigPaths from "vite-tsconfig-paths";
import { defineConfig } from "vitest/config";

// https://vitejs.dev/config/
// eslint-disable-next-line import/no-default-export
export default defineConfig({
  plugins: [tsConfigPaths(), vanillaExtractPlugin(), react()],
  test: {
    globals: true,
    passWithNoTests: true,
    environment: "jsdom",
    setupFiles: "./src/setup-tests.ts",
    css: false,
    outputFile: {
      json: "coverage/report.json",
    },
    coverage: {
      reporter: ["text", "json", "html", "text-summary"],
    },
    clearMocks: true,
    mockReset: true,
    restoreMocks: true,
    unstubGlobals: true,
    unstubEnvs: true,
    include: ["**/?(*.)test.?(c|m)[jt]s?(x)"],
<<<<<<< HEAD
=======
    useAtomics: true,
>>>>>>> e004b53c
  },
});<|MERGE_RESOLUTION|>--- conflicted
+++ resolved
@@ -25,9 +25,6 @@
     unstubGlobals: true,
     unstubEnvs: true,
     include: ["**/?(*.)test.?(c|m)[jt]s?(x)"],
-<<<<<<< HEAD
-=======
     useAtomics: true,
->>>>>>> e004b53c
   },
 });