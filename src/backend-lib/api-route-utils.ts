import * as Sentry from "@sentry/nextjs";

import { type NextApiRequest, type NextApiResponse } from "next";
import type { ValidateFunction } from "ajv";
import { type NextWebhookApiHandler } from "@saleor/app-sdk/handlers/next";
<<<<<<< HEAD
import { createLogger } from "../lib/logger";
=======
import { type z } from "zod";
import { createLogger, redactError } from "../lib/logger";
>>>>>>> a6e9b223
import {
  JsonSchemaError,
  UnknownError,
  BaseError,
  MissingAuthDataError,
  MissingSaleorApiUrlError,
} from "@/errors";
import { toStringOrEmpty } from "@/lib/utils";
import { saleorApp } from "@/saleor-app";

export const validateData = async <S extends ValidateFunction>(data: unknown, validate: S) => {
  type Result = S extends ValidateFunction<infer T> ? T : never;
  try {
    const isValid = validate(data);
    if (!isValid) {
      throw JsonSchemaError.normalize(validate.errors);
    }
    return data as Result;
  } catch (err) {
    throw UnknownError.normalize(err);
  }
};

export function getSyncWebhookHandler<TPayload, TResult, TSchema extends ValidateFunction<TResult>>(
  name: string,
  webhookHandler: (payload: TPayload, saleorApiUrl: string) => Promise<TResult>,
  ResponseSchema: TSchema,
  errorMapper: (payload: TPayload, errorResponse: ErrorResponse) => TResult & {},
): NextWebhookApiHandler<TPayload> {
  return async (_req, res: NextApiResponse<Error | TResult>, ctx) => {
    const logger = createLogger(
      {
        event: ctx.event,
      },
      { msgPrefix: `[${name}] ` },
    );
    const { authData, payload } = ctx;
    logger.info(`handler called: ${webhookHandler.name}`);
    logger.debug({ payload }, "ctx payload");

    try {
      const result = await webhookHandler(payload, authData.saleorApiUrl);
      logger.info(`${webhookHandler.name} was successful`);
      logger.debug({ result }, `Sending successful response`);
      return res.json(await validateData(result, ResponseSchema));
    } catch (err) {
      logger.error({ err: redactError(err) }, `${webhookHandler.name} error`);

      const response = errorToResponse(err);

      if (!response) {
        Sentry.captureException(err);
        const result = BaseError.serialize(err);
        logger.debug("Sending error response");
        return res.status(500).json(result);
      }

      Sentry.captureException(...response.sentry);
      const finalErrorResponse = errorMapper(payload, response);
      logger.debug({ finalErrorResponse }, `Sending error response`);
      return res.status(200).json(await validateData(finalErrorResponse, ResponseSchema));
    }
  };
}

type ErrorResponse = Exclude<ReturnType<typeof errorToResponse>, null>;
const errorToResponse = (err: unknown) => {
  const normalizedError = err instanceof BaseError ? err : null;

  if (!normalizedError) {
    return null;
  }

  const sentry = [
    normalizedError,
    {
      extra: {
        errors: normalizedError.errors,
      },
    },
  ] as const;

  const message = normalizedError.message;

  const errors = [
    {
      code: normalizedError.name,
      message: normalizedError.message,
      details: {},
    },
    ...(normalizedError.errors?.map((inner) => {
      return {
        code: inner.name,
        message: inner.message,
      };
    }) ?? []),
  ];

  return {
    sentry,
    errors,
    message,
  };
};

export const getAuthDataForRequest = async (request: NextApiRequest) => {
  const logger = createLogger({}, { msgPrefix: "[getAuthDataForRequest] " });

  const saleorApiUrl = toStringOrEmpty(request.query.saleorApiUrl);
  logger.info(`Got saleorApiUrl=${saleorApiUrl || "<undefined>"}`);
  if (!saleorApiUrl) {
    throw new MissingSaleorApiUrlError("Missing saleorApiUrl query param");
  }

  const authData = await saleorApp.apl.get(saleorApiUrl);
  logger.debug({ authData });
  if (!authData) {
    throw new MissingAuthDataError(`APL for ${saleorApiUrl} not found`);
  }

  return authData;
};<|MERGE_RESOLUTION|>--- conflicted
+++ resolved
@@ -3,12 +3,7 @@
 import { type NextApiRequest, type NextApiResponse } from "next";
 import type { ValidateFunction } from "ajv";
 import { type NextWebhookApiHandler } from "@saleor/app-sdk/handlers/next";
-<<<<<<< HEAD
-import { createLogger } from "../lib/logger";
-=======
-import { type z } from "zod";
 import { createLogger, redactError } from "../lib/logger";
->>>>>>> a6e9b223
 import {
   JsonSchemaError,
   UnknownError,
