--- conflicted
+++ resolved
@@ -1,7 +1,4 @@
-<<<<<<< HEAD
 import { type IncomingHttpHeaders } from "node:http2";
-=======
->>>>>>> a6e9b223
 import { type TRPC_ERROR_CODE_KEY } from "@trpc/server/rpc";
 import ModernError from "modern-errors";
 import ModernErrorsSerialize from "modern-errors-serialize";
@@ -21,12 +18,9 @@
 export const JsonSchemaError = BaseError.subclass("JsonSchemaError");
 export const MissingSaleorApiUrlError = BaseError.subclass(`MissingSaleorApiUrlError`);
 export const MissingAuthDataError = BaseError.subclass(`MissingAuthDataError`);
-<<<<<<< HEAD
 export const HttpRequestError = BaseError.subclass(`HttpRequestError`, {
   props: {} as { statusCode: number; body: string; headers: IncomingHttpHeaders },
 });
-=======
->>>>>>> a6e9b223
 
 // TRPC Errors
 export interface TrpcErrorOptions {
@@ -34,11 +28,7 @@
   trpcCode?: TRPC_ERROR_CODE_KEY;
 }
 export const BaseTrpcError = BaseError.subclass("BaseTrpcError", {
-<<<<<<< HEAD
-  props: { code: "UNKNOWN" } as TrpcErrorOptions,
-=======
   props: { trpcCode: "INTERNAL_SERVER_ERROR" } as TrpcErrorOptions,
->>>>>>> a6e9b223
 });
 export const JwtTokenExpiredError = BaseTrpcError.subclass("JwtTokenExpiredError", {
   props: { trpcCode: "UNAUTHORIZED" } as TrpcErrorOptions,
@@ -63,14 +53,8 @@
 export interface FieldErrorOptions extends TrpcErrorOptions {
   fieldName: string;
 }
-<<<<<<< HEAD
 
 export const FieldError = BaseTrpcError.subclass("FieldError", {
   props: {} as FieldErrorOptions,
 });
-=======
-export const FieldError = BaseTrpcError.subclass("FieldError", {
-  props: {} as FieldErrorOptions,
-});
-export const FileReaderError = BaseError.subclass("FileReaderError");
->>>>>>> a6e9b223
+export const FileReaderError = BaseError.subclass("FileReaderError");