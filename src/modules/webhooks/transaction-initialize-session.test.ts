import { describe, it, expect } from "vitest";

import { TransactionInitializeSessionWebhookHandler } from "./transaction-initialize-session";
import {
  createMockTransactionInitializeSessionEvent,
  createMockTransactionInitializeSessionSourceObjectCheckout,
  createMockTransactionInitializeSessionSourceObjectOrder,
} from "./__tests__/utils";
import { setupRecording } from "@/__tests__/polly";
import { testEnv } from "@/__tests__/test-env.mjs";

import { TransactionFlowStrategyEnum } from "generated/graphql";

<<<<<<< HEAD
describe("TransactionInitializeSessionWebhookHandler", () => {
  setupRecording({
    matchRequestsBy: {
      headers: {
        exclude: [
          "date",
          "idempotency-key",
          "original-request",
          "request-id",
          "content-length",
          "x-stripe-client-user-agent",
        ],
      },
      method: false,
      body: false,
      order: false,
      url: false,
    },
  });
=======
describe(`TransactionInitializeSessionWebhookHandler`, () => {
  setupRecording({});
>>>>>>> 38867a86

  describe.each([
    {
      name: "Checkout",
      getSourceObject: createMockTransactionInitializeSessionSourceObjectCheckout,
    },
    { name: "Order", getSourceObject: createMockTransactionInitializeSessionSourceObjectOrder },
  ])("$name", ({ getSourceObject }) => {
    it.each([
      {
<<<<<<< HEAD
        title: "should work authorization",
        data: {},
        result: "AUTHORIZATION_REQUESTED",
=======
        title: `should work authorization`,
        data: {
          automatic_payment_methods: {
            enabled: true,
          },
        },
        result: "AUTHORIZATION_ACTION_REQUIRED",
>>>>>>> 38867a86
        amount: 99.99 + 123.0,
        actionType: TransactionFlowStrategyEnum.Authorization,
      },
      {
<<<<<<< HEAD
        title: "should work charge",
        data: {},
        result: "CHARGE_REQUESTED",
=======
        title: `should work charge`,
        data: {
          automatic_payment_methods: {
            enabled: true,
          },
        },
        result: "CHARGE_ACTION_REQUIRED",
>>>>>>> 38867a86
        amount: 99.99 + 123.0,
        actionType: TransactionFlowStrategyEnum.Charge,
      },
    ])("$title", async ({ title, data, result, amount, actionType }) => {
      const event = await createMockTransactionInitializeSessionEvent({
        data,
        sourceObject: getSourceObject(),
        action: {
          actionType,
        },
      });
      const initializeResult = await TransactionInitializeSessionWebhookHandler(
        event,
        testEnv.TEST_SALEOR_API_URL,
      );
      expect(initializeResult.data).toEqual(expect.any(Object));
      expect(initializeResult.result).toEqual(result);
      expect(initializeResult.amount).toEqual(amount);
      expect(initializeResult.data).toMatchSnapshot(
        {
          paymentIntent: {
            client_secret: expect.any(String),
          },
        },
        title,
      );
    });
  });
});<|MERGE_RESOLUTION|>--- conflicted
+++ resolved
@@ -11,30 +11,8 @@
 
 import { TransactionFlowStrategyEnum } from "generated/graphql";
 
-<<<<<<< HEAD
 describe("TransactionInitializeSessionWebhookHandler", () => {
-  setupRecording({
-    matchRequestsBy: {
-      headers: {
-        exclude: [
-          "date",
-          "idempotency-key",
-          "original-request",
-          "request-id",
-          "content-length",
-          "x-stripe-client-user-agent",
-        ],
-      },
-      method: false,
-      body: false,
-      order: false,
-      url: false,
-    },
-  });
-=======
-describe(`TransactionInitializeSessionWebhookHandler`, () => {
   setupRecording({});
->>>>>>> 38867a86
 
   describe.each([
     {
@@ -45,36 +23,24 @@
   ])("$name", ({ getSourceObject }) => {
     it.each([
       {
-<<<<<<< HEAD
         title: "should work authorization",
-        data: {},
-        result: "AUTHORIZATION_REQUESTED",
-=======
-        title: `should work authorization`,
         data: {
           automatic_payment_methods: {
             enabled: true,
           },
         },
         result: "AUTHORIZATION_ACTION_REQUIRED",
->>>>>>> 38867a86
         amount: 99.99 + 123.0,
         actionType: TransactionFlowStrategyEnum.Authorization,
       },
       {
-<<<<<<< HEAD
         title: "should work charge",
-        data: {},
-        result: "CHARGE_REQUESTED",
-=======
-        title: `should work charge`,
         data: {
           automatic_payment_methods: {
             enabled: true,
           },
         },
         result: "CHARGE_ACTION_REQUIRED",
->>>>>>> 38867a86
         amount: 99.99 + 123.0,
         actionType: TransactionFlowStrategyEnum.Charge,
       },
